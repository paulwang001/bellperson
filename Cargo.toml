[package]
name = "bellperson"
authors = ["Sean Bowe <ewillbefull@gmail.com>"]
description = "zk-SNARK library"
documentation = "https://docs.rs/bellperson"
homepage = "https://github.com/filecoin-project/bellman"
license = "MIT/Apache-2.0"
repository = "https://github.com/filecoin-project/bellman"
version = "0.8.0"
readme = "README.md"
edition = "2018"

[dependencies]
bit-vec = "0.6"
blake2s_simd = "0.5"
ff = { version = "0.2.0", package = "fff" }
futures = "0.1"
futures-cpupool = { version = "0.1", optional = true }
groupy = "0.3.1"
num_cpus = { version = "1", optional = true }
crossbeam = { version = "0.7", optional = true }
paired = { version = "0.19.0", optional = true }
rand_core = "0.5"
byteorder = "1"
log = "0.4.8"
lazy_static = "1.4.0"
ocl = { version = "0.19.4", package = "fil-ocl", optional = true }
itertools = { version = "0.9.0", optional = true }
fs2 = { version = "0.4.3", optional = true }
rand = "0.7"
rayon = "1.3.0"
memmap = "0.7.0"
thiserror = "1.0.10"
<<<<<<< HEAD
clap = "2.33.0"
env_logger = "0.7.1"
=======
ahash = "0.3.4"
>>>>>>> e0ac6b87

[dev-dependencies]
hex-literal = "0.2"
rand_xorshift = "0.2"
sha2 = "0.8"
<<<<<<< HEAD
=======
env_logger = "0.7.1"
criterion = "0.3.2"
>>>>>>> e0ac6b87

[features]
default = ["groth16", "multicore"]
gpu = ["ocl", "itertools", "fs2"]
groth16 = ["paired"]
multicore = ["futures-cpupool", "crossbeam", "num_cpus"]

[[test]]
name = "mimc"
path = "tests/mimc.rs"
required-features = ["groth16"]

[badges]
maintenance = { status = "actively-developed" }



[[bench]]
name = "lc"
harness = false<|MERGE_RESOLUTION|>--- conflicted
+++ resolved
@@ -31,22 +31,16 @@
 rayon = "1.3.0"
 memmap = "0.7.0"
 thiserror = "1.0.10"
-<<<<<<< HEAD
 clap = "2.33.0"
 env_logger = "0.7.1"
-=======
 ahash = "0.3.4"
->>>>>>> e0ac6b87
 
 [dev-dependencies]
 hex-literal = "0.2"
 rand_xorshift = "0.2"
 sha2 = "0.8"
-<<<<<<< HEAD
-=======
 env_logger = "0.7.1"
 criterion = "0.3.2"
->>>>>>> e0ac6b87
 
 [features]
 default = ["groth16", "multicore"]
